--- conflicted
+++ resolved
@@ -159,12 +159,12 @@
                     key = parse_key(message.key)
                     if key:
                         value = parse_value(message.value)
-<<<<<<< HEAD
                         if value:
                             group = key[1]
                             topic = key[2]
                             partition = key[3]
                             offset = value[1]
+                            timestamp = message.timestamp / 1000
 
                             offsets = ensure_dict_key(offsets, group, {})
                             offsets[group] = ensure_dict_key(offsets[group], topic, {})
@@ -177,32 +177,12 @@
                             commits[group][topic] = ensure_dict_key(commits[group][topic], partition, 0)
                             commits[group][topic][partition] += 1
                             collectors.set_commits(commits)
-=======
 
-                        group = key[1]
-                        topic = key[2]
-                        partition = key[3]
-                        offset = value[1]
-                        timestamp = message.timestamp / 1000
-
-                        offsets = ensure_dict_key(offsets, group, {})
-                        offsets[group] = ensure_dict_key(offsets[group], topic, {})
-                        offsets[group][topic] = ensure_dict_key(offsets[group][topic], partition, offset)
-                        offsets[group][topic][partition] = offset
-                        collectors.set_offsets(offsets)
-
-                        commits = ensure_dict_key(commits, group, {})
-                        commits[group] = ensure_dict_key(commits[group], topic, {})
-                        commits[group][topic] = ensure_dict_key(commits[group][topic], partition, 0)
-                        commits[group][topic][partition] += 1
-                        collectors.set_commits(commits)
->>>>>>> ee13b27d
-
-                        timestamps = ensure_dict_key(timestamps, group, {})
-                        timestamps[group] = ensure_dict_key(timestamps[group], topic, {})
-                        timestamps[group][topic] = ensure_dict_key(timestamps[group][topic], partition, 0)
-                        timestamps[group][topic][partition] = timestamp
-                        collectors.set_timestamps(timestamps)
+                            timestamps = ensure_dict_key(timestamps, group, {})
+                            timestamps[group] = ensure_dict_key(timestamps[group], topic, {})
+                            timestamps[group][topic] = ensure_dict_key(timestamps[group][topic], partition, 0)
+                            timestamps[group][topic][partition] = timestamp
+                            collectors.set_timestamps(timestamps)
 
                 # Check if we need to run any scheduled jobs
                 # each message.
